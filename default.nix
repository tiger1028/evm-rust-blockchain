{ pkgs ? (
  let
    nixpkgs = import <nixpkgs>;
    pkgs_ = (nixpkgs {});
    rustOverlay = (pkgs_.fetchFromGitHub {
      owner = "mozilla";
      repo = "nixpkgs-mozilla";
      rev = "e2a920faec5a9ebd6ff34abf072aacb4e0ed6f70";
      sha256 = "1lq7zg388y4wrbl165wraji9dmlb8rkjaiam9bq28n3ynsp4b6fz";
    });
  in (nixpkgs {
    overlays = [
      (import (builtins.toPath "${rustOverlay}/rust-overlay.nix"))
      (self: super: {
        rust = {
          rustc = super.rustChannels.stable.rust;
          cargo = super.rustChannels.stable.cargo;
        };
        rustPlatform = super.recurseIntoAttrs (super.makeRustPlatform {
          rustc = super.rustChannels.stable.rust;
          cargo = super.rustChannels.stable.cargo;
        });
      })
    ];
  }))
}:

with pkgs;

let

env = stdenv.mkDerivation {
  name = "sputnikvm-env";
  buildInputs = [
    rustc cargo gdb
  ];
};
tests = stdenv.mkDerivation {
  name = "tests";
  src = fetchFromGitHub {
    owner = "ethereumproject";
    repo = "tests";
    rev = "d2081b17e81132e72f09a44f9d823bf6cbe6c281";
    sha256 = "10n4m2jdicbbj3rz4s63g2jklj0gkckanfi35fwjbdwf68pahnkn";
  };
  installPhase = ''
    mkdir $out
    mv * $out/
  '';
};
sputnikvm = rustPlatform.buildRustPackage (rec {
  name = "sputnikvm-${version}";
  version = "0.1.0";
  src = ./.;
  depsSha256 = "0qpan9jv68f9jhd0b02j6p185fal65xqck3rkmqbvr12rr9ys7pa";
  buildInputs = [ perl ];
  doCheck = true;
  checkPhase = ''
    cargo test
<<<<<<< HEAD
    ./target/release/gaslighter -k crat -f ${tests}/VMTests/vmArithmeticTest.json
    ./target/release/gaslighter -k crat -f ${tests}/VMTests/vmBitwiseLogicOperationTest.json
    ./target/release/gaslighter -k crat -f ${tests}/VMTests/vmBlockInfoTest.json
    ./target/release/gaslighter -k crat -f ${tests}/VMTests/vmIOandFlowOperationsTest.json
    ./target/release/gaslighter -k crat -f ${tests}/VMTests/vmLogTest.json
    ./target/release/gaslighter -k crat -f ${tests}/VMTests/vmPerformanceTest.json
    ./target/release/gaslighter -k crat -f ${tests}/VMTests/vmPushDupSwapTest.json
    ./target/release/gaslighter -k crat -f ${tests}/VMTests/vmSha3Test.json
    ./target/release/gaslighter -k crat -f ${tests}/VMTests/vmEnvironmentalInfoTest.json
=======
    ./target/release/gaslighter crat -f ${tests}/VMTests/vmArithmeticTest.json
    ./target/release/gaslighter crat -f ${tests}/VMTests/vmBitwiseLogicOperationTest.json
    ./target/release/gaslighter crat -f ${tests}/VMTests/vmBlockInfoTest.json
    ./target/release/gaslighter crat -f ${tests}/VMTests/vmIOandFlowOperationsTest.json
    ./target/release/gaslighter crat -f ${tests}/VMTests/vmLogTest.json
    ./target/release/gaslighter crat -f ${tests}/VMTests/vmPerformanceTest.json
    ./target/release/gaslighter crat -f ${tests}/VMTests/vmPushDupSwapTest.json
    ./target/release/gaslighter crat -f ${tests}/VMTests/vmSha3Test.json
>>>>>>> 9f252daf
  '';
  });
in {
  inherit env sputnikvm;
}<|MERGE_RESOLUTION|>--- conflicted
+++ resolved
@@ -57,17 +57,6 @@
   doCheck = true;
   checkPhase = ''
     cargo test
-<<<<<<< HEAD
-    ./target/release/gaslighter -k crat -f ${tests}/VMTests/vmArithmeticTest.json
-    ./target/release/gaslighter -k crat -f ${tests}/VMTests/vmBitwiseLogicOperationTest.json
-    ./target/release/gaslighter -k crat -f ${tests}/VMTests/vmBlockInfoTest.json
-    ./target/release/gaslighter -k crat -f ${tests}/VMTests/vmIOandFlowOperationsTest.json
-    ./target/release/gaslighter -k crat -f ${tests}/VMTests/vmLogTest.json
-    ./target/release/gaslighter -k crat -f ${tests}/VMTests/vmPerformanceTest.json
-    ./target/release/gaslighter -k crat -f ${tests}/VMTests/vmPushDupSwapTest.json
-    ./target/release/gaslighter -k crat -f ${tests}/VMTests/vmSha3Test.json
-    ./target/release/gaslighter -k crat -f ${tests}/VMTests/vmEnvironmentalInfoTest.json
-=======
     ./target/release/gaslighter crat -f ${tests}/VMTests/vmArithmeticTest.json
     ./target/release/gaslighter crat -f ${tests}/VMTests/vmBitwiseLogicOperationTest.json
     ./target/release/gaslighter crat -f ${tests}/VMTests/vmBlockInfoTest.json
@@ -76,7 +65,7 @@
     ./target/release/gaslighter crat -f ${tests}/VMTests/vmPerformanceTest.json
     ./target/release/gaslighter crat -f ${tests}/VMTests/vmPushDupSwapTest.json
     ./target/release/gaslighter crat -f ${tests}/VMTests/vmSha3Test.json
->>>>>>> 9f252daf
+    ./target/release/gaslighter crat -f ${tests}/VMTests/vmEnvironmentalInfoTest.json
   '';
   });
 in {
